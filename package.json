{
  "name": "mcp-framework",
<<<<<<< HEAD
  "version": "0.1.23",
=======
  "version": "0.1.22",
>>>>>>> 88d55045
  "description": "Framework for building Model Context Protocol (MCP) servers in Typescript",
  "type": "module",
  "author": "Alex Andru <alex@andru.codes>",
  "main": "./dist/index.js",
  "types": "./dist/index.d.ts",
  "exports": {
    ".": {
      "types": "./dist/index.d.ts",
      "import": "./dist/index.js"
    }
  },
  "files": [
    "dist"
  ],
  "bin": {
    "mcp": "dist/cli/index.js",
    "mcp-build": "dist/cli/framework/build.js"
  },
  "scripts": {
    "build": "tsc",
    "watch": "tsc --watch",
    "prepare": "npm run build"
  },
  "engines": {
    "node": ">=20.0.0"
  },
  "keywords": [
    "mcp",
    "claude",
    "anthropic",
    "ai",
    "framework",
    "tools",
    "modelcontextprotocol",
    "model",
    "context",
    "protocol"
  ],
  "peerDependencies": {
    "@modelcontextprotocol/sdk": "^0.6.0"
  },
  "dependencies": {
    "@types/prompts": "^2.4.9",
    "commander": "^12.1.0",
    "execa": "^9.5.2",
    "find-up": "^7.0.0",
    "jsonwebtoken": "^9.0.2",
    "prompts": "^2.4.2",
    "typescript": "^5.3.3",
    "zod": "^3.23.8"
  },
  "devDependencies": {
    "@modelcontextprotocol/sdk": "^0.6.0",
    "@types/content-type": "^1.1.8",
    "@types/jest": "^29.5.12",
    "@types/jsonwebtoken": "^9.0.8",
    "@types/node": "^20.11.24",
    "jest": "^29.7.0",
    "ts-jest": "^29.1.2"
  }
}<|MERGE_RESOLUTION|>--- conflicted
+++ resolved
@@ -1,10 +1,7 @@
 {
   "name": "mcp-framework",
-<<<<<<< HEAD
   "version": "0.1.23",
-=======
-  "version": "0.1.22",
->>>>>>> 88d55045
+
   "description": "Framework for building Model Context Protocol (MCP) servers in Typescript",
   "type": "module",
   "author": "Alex Andru <alex@andru.codes>",
